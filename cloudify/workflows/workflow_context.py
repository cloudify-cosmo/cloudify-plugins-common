########
# Copyright (c) 2014 GigaSpaces Technologies Ltd. All rights reserved
#
# Licensed under the Apache License, Version 2.0 (the "License");
# you may not use this file except in compliance with the License.
# You may obtain a copy of the License at
#
#        http://www.apache.org/licenses/LICENSE-2.0
#
# Unless required by applicable law or agreed to in writing, software
# distributed under the License is distributed on an "AS IS" BASIS,
#    * WITHOUT WARRANTIES OR CONDITIONS OF ANY KIND, either express or implied.
#    * See the License for the specific language governing permissions and
#    * limitations under the License.


import functools
import copy
import uuid
import importlib
import threading
import Queue

from cloudify.manager import (get_node_instance,
                              update_node_instance,
                              update_execution_status,
                              get_bootstrap_context,
                              get_rest_client)
from cloudify.workflows.tasks import (RemoteWorkflowTask,
                                      LocalWorkflowTask,
                                      NOPLocalWorkflowTask,
                                      DEFAULT_TOTAL_RETRIES,
                                      DEFAULT_RETRY_INTERVAL,
                                      DEFAULT_SEND_TASK_EVENTS)
from cloudify.workflows import events
from cloudify.workflows.tasks_graph import TaskDependencyGraph
from cloudify import logs
from cloudify.logs import (CloudifyWorkflowLoggingHandler,
                           CloudifyWorkflowNodeLoggingHandler,
                           init_cloudify_logger,
                           send_workflow_event,
                           send_workflow_node_event)


class CloudifyWorkflowRelationshipInstance(object):
    """
    A node instance relationship instance

    :param ctx: a CloudifyWorkflowContext instance
    :param node_instance: a CloudifyWorkflowNodeInstance instance
    :param relationship_instance: A relationship dict from a NodeInstance
           instance (of the rest client model)
    """

    def __init__(self, ctx, node_instance, relationship_instance):
        self.ctx = ctx
        self.node_instance = node_instance
        self._relationship_instance = relationship_instance
        self._relationship = node_instance.node.get_relationship(
            relationship_instance['target_name'])

    @property
    def target_id(self):
        """The relationship target node id"""
        return self._relationship_instance.get('target_id')

    @property
    def target_node_instance(self):
        """The relationship target node WorkflowContextNodeInstance instance"""
        return self.ctx.get_node_instance(self.target_id)

    @property
    def relationship(self):
        """The relationship object for this relationship instance"""
        return self._relationship

    def execute_source_operation(self,
                                 operation,
                                 kwargs=None,
                                 allow_kwargs_override=False,
                                 send_task_events=DEFAULT_SEND_TASK_EVENTS):
        """
        Execute a node relationship source operation

        :param operation: The node relationship operation
        :param kwargs: optional kwargs to be passed to the called operation
        """
        return self.ctx._execute_operation(
            operation,
            node_instance=self.node_instance,
            related_node_instance=self.target_node_instance,
            operations=self.relationship.source_operations,
            kwargs=kwargs,
            allow_kwargs_override=allow_kwargs_override,
            send_task_events=send_task_events)

    def execute_target_operation(self,
                                 operation,
                                 kwargs=None,
                                 allow_kwargs_override=False,
                                 send_task_events=DEFAULT_SEND_TASK_EVENTS):
        """
        Execute a node relationship target operation

        :param operation: The node relationship operation
        :param kwargs: optional kwargs to be passed to the called operation
        """
        return self.ctx._execute_operation(
            operation,
            node_instance=self.target_node_instance,
            related_node_instance=self.node_instance,
            operations=self.relationship.target_operations,
            kwargs=kwargs,
            allow_kwargs_override=allow_kwargs_override,
            send_task_events=send_task_events)


class CloudifyWorkflowRelationship(object):
    """
    A node relationship

    :param ctx: a CloudifyWorkflowContext instance
    :param node: a CloudifyWorkflowNode instance
    :param relationship: a relationship dict from a Node instance (of the
           rest client mode)
    """

    def __init__(self, ctx, node, relationship):
        self.ctx = ctx
        self.node = node
        self._relationship = relationship

    @property
    def target_id(self):
        """The relationship target node id"""
        return self._relationship.get('target_id')

    @property
    def target_node(self):
        """The relationship target node WorkflowContextNode instance"""
        return self.ctx.get_node(self.target_id)

    @property
    def source_operations(self):
        """The relationship source operations"""
        return self._relationship.get('source_operations', {})

    @property
    def target_operations(self):
        """The relationship target operations"""
        return self._relationship.get('target_operations', {})


class CloudifyWorkflowNodeInstance(object):
    """
    A plan node instance

    :param ctx: a CloudifyWorkflowContext instance
    :param node: a CloudifyWorkflowContextNode instance
    :param node_instance: a NodeInstance (rest client response model)
    """

    def __init__(self, ctx, node, node_instance):
        self.ctx = ctx
        self._node = node
        self._node_instance = node_instance
        self._relationship_instances = dict(
            (relationship_instance['target_id'],
                CloudifyWorkflowRelationshipInstance(
                    self.ctx, self, relationship_instance))
            for relationship_instance in node_instance.relationships)

        # adding the node instance to the node instances map
        node._node_instances[self.id] = self

        self._logger = None

    def set_state(self, state, runtime_properties=None):
        """
        Set the node state

        :param state: The node state
        :return: the state set
        """
        set_state_task = self.ctx.internal.handler.get_set_state_task(
            self, state, runtime_properties)

        return self.ctx.local_task(
            local_task=set_state_task,
            node=self,
            info=state)

    def get_state(self):
        """
        Get the node state

        :return: The node state
        """
        get_state_task = self.ctx.internal.handler.get_get_state_task(self)
        return self.ctx.local_task(
            local_task=get_state_task,
            node=self)

    def send_event(self, event, additional_context=None):
        """
        Sends a workflow node event to RabbitMQ

        :param event: The event
        :param additional_context: additional context to be added to the
               context
        """
<<<<<<< HEAD
        def send_event_task():
            if self.ctx.remote:
                send_workflow_node_event(ctx=self,
                                         event_type='workflow_node_event',
                                         message=event,
                                         additional_context=additional_context)
            else:
                self.logger.info('[{0}] {1} [additional_context={2}]'
                                 .format(self.id,
                                         event,
                                         additional_context or {}))
=======
        send_event_task = self.ctx.internal.handler.get_send_node_event_task(
            self, event, additional_context)
>>>>>>> 0dd5db27
        return self.ctx.local_task(
            local_task=send_event_task,
            node=self,
            info=event)

    def execute_operation(self,
                          operation,
                          kwargs=None,
                          allow_kwargs_override=False,
                          send_task_events=DEFAULT_SEND_TASK_EVENTS):
        """
        Execute a node operation

        :param operation: The node operation
        :param kwargs: optional kwargs to be passed to the called operation
        """
        return self.ctx._execute_operation(
            operation=operation,
            node_instance=self,
            operations=self.node.operations,
            kwargs=kwargs,
            allow_kwargs_override=allow_kwargs_override,
            send_task_events=send_task_events)

    @property
    def id(self):
        """The node instance id"""
        return self._node_instance.id

    @property
    def node_id(self):
        """The node id (this instance is an instance of that node)"""
        return self._node_instance.node_id

    @property
    def relationships(self):
        """The node relationships"""
        return self._relationship_instances.itervalues()

    @property
    def node(self):
        """The node object for this node instance"""
        return self._node

    @property
    def logger(self):
        """A logger for this workflow node"""
        if self._logger is None:
            self._logger = self._init_cloudify_logger()
        return self._logger

    def _init_cloudify_logger(self):
        logger_name = '{}-{}'.format(self.ctx.execution_id, self.id)
        logging_handler = self.ctx.internal.handler.get_node_logging_handler(
            self)
        return init_cloudify_logger(logging_handler, logger_name)


class CloudifyWorkflowNode(object):
    """
    A plan node instance

    :param ctx: a CloudifyWorkflowContext instance
    :param node: a Node instance (rest client response model)
    """

    def __init__(self, ctx, node):
        self.ctx = ctx
        self._node = node
        self._relationships = dict(
            (relationship['target_id'], CloudifyWorkflowRelationship(
                self.ctx, self, relationship))
            for relationship in node.relationships)
        self._node_instances = {}

    @property
    def id(self):
        """The node id"""
        return self._node.id

    @property
    def type(self):
        """The node type"""
        return self._node.type

    @property
    def type_hierarchy(self):
        """The node type hierarchy"""
        return self._node.type_hierarchy

    @property
    def properties(self):
        """The node properties"""
        return self._node.properties

    @property
    def plugins_to_install(self):
        """
        The plugins to install in this node. (Only relevant for host nodes)
        """
        return self._node.get('plugins_to_install', [])

    @property
    def relationships(self):
        """The node relationships"""
        return self._relationships.itervalues()

    @property
    def operations(self):
        """The node operations"""
        return self._node.operations

    @property
    def instances(self):
        """The node instances"""
        return self._node_instances.itervalues()

    def get_relationship(self, target_id):
        """Get a node relationship by its target id"""
        return self._relationships.get(target_id)


class CloudifyWorkflowContext(object):
    """
    A context used in workflow operations

    :param ctx: a cloudify_context workflow dict
    """

    def __init__(self, ctx):
        # Before anything else so property access will work properly
        self._context = ctx
<<<<<<< HEAD
        if self.remote:
=======

        self._task_retry_interval = ctx.get('task_retry_interval',
                                            DEFAULT_RETRY_INTERVAL)
        self._task_retries = ctx.get('task_retries',
                                     DEFAULT_TOTAL_RETRIES)

        if self.local:
            storage = ctx.pop('storage')
            nodes = storage.get_nodes()
            node_instances = storage.get_node_instances()
            handler = LocalCloudifyWorkflowContextHandler(self, storage)
        else:
>>>>>>> 0dd5db27
            rest = get_rest_client()
            nodes = rest.nodes.list(self.deployment_id)
            node_instances = rest.node_instances.list(self.deployment_id)
            handler = RemoteCloudifyWorkflowContextHandler(self)

        self._nodes = dict(
            (node.id, CloudifyWorkflowNode(self, node))
            for node in nodes)

        self._node_instances = dict(
            (instance.id, CloudifyWorkflowNodeInstance(
                self, self._nodes[instance.node_id], instance))
            for instance in node_instances)

<<<<<<< HEAD
        self._logger = None
        self._internal = CloudifyWorkflowContextInternal(self)
=======
        self._internal = CloudifyWorkflowContextInternal(self, handler)
>>>>>>> 0dd5db27

    def graph_mode(self):
        """
        Switch the workflow context into graph mode

        :return: A task dependency graph instance
        """
        if next(self.internal.task_graph.tasks_iter(), None) is not None:
            raise RuntimeError('Cannot switch to graph mode when tasks have'
                               'already been executed')

        self.internal.graph_mode = True
        return self.internal.task_graph

    @property
    def internal(self):
        return self._internal

    @property
    def nodes(self):
        """The plan node instances"""
        return self._nodes.itervalues()

    @property
    def deployment_id(self):
        """The deployment id"""
        return self._context.get('deployment_id')

    @property
    def blueprint_id(self):
        """The blueprint id"""
        return self._context.get('blueprint_id')

    @property
    def execution_id(self):
        """The execution id"""
        return self._context.get('execution_id')

    @property
    def workflow_id(self):
        """The workflow id"""
        return self._context.get('workflow_id')

    @property
    def local(self):
        """Is the workflow running in a local or remote context"""
        return self._context.get('local', False)

    @property
    def logger(self):
        """A logger for this workflow"""
        if self._logger is None:
            self._logger = self._init_cloudify_logger()
        return self._logger

    def _init_cloudify_logger(self):
        logger_name = self.execution_id
        logging_handler = self.internal.handler.get_context_logging_handler()
        return init_cloudify_logger(logging_handler, logger_name)

    def send_event(self, event, event_type='workflow_stage',
                   args=None,
                   additional_context=None):
        """
        Sends a workflow event to RabbitMQ

        :param event: The event
        :param event_type: The event type
        :param args: additional arguments that may be added to the message
        :param additional_context: additional context to be added to the
               context
        """

<<<<<<< HEAD
        def send_event_task():
            if self.remote:
                send_workflow_event(ctx=self,
                                    event_type=event_type,
                                    message=event,
                                    args=args,
                                    additional_context=additional_context)
            else:
                self.logger.info('[{0}] {1} [additional_context={2}]'
                                 .format(self.workflow_id,
                                         event,
                                         additional_context or {}))
=======
        send_event_task = self.internal.handler.get_send_workflow_event_task(
            event, event_type, args, additional_context)

>>>>>>> 0dd5db27
        return self.local_task(
            local_task=send_event_task,
            info=event)

    def get_node(self, node_id):
        """
        Get a node by its id

        :param node_id: The node id
        :return: a CloudifyWorkflowNode instance for the node or None if
                 not found
        """
        return self._nodes.get(node_id)

    def get_node_instance(self, node_instance_id):
        """
        Get a node by its id

        :param node_instance_id: The node instance id
        :return: a CloudifyWorkflowNode instance for the node or None if
                 not found
        """
        return self._node_instances.get(node_instance_id)

    def _execute_operation(self,
                           operation,
                           node_instance,
                           operations,
                           related_node_instance=None,
                           kwargs=None,
                           allow_kwargs_override=False,
                           send_task_events=DEFAULT_SEND_TASK_EVENTS):
        kwargs = kwargs or {}
        node = node_instance.node
        op_struct = operations.get(operation)
        if op_struct is None:
            return NOPLocalWorkflowTask(self)
        plugin_name = op_struct['plugin']
        operation_mapping = op_struct['operation']
        operation_properties = op_struct.get('properties', {})
        task_queue = self.internal.handler.get_operation_task_queue(
            node_instance, plugin_name)
        task_name = operation_mapping

        node_context = {
            'node_id': node_instance.id,
            'node_name': node_instance.node_id,
            'node_properties': copy.copy(node.properties),
            'plugin': plugin_name,
            'operation': operation,
            'relationships': [rel.target_id
                              for rel in node_instance.relationships]
        }
        if related_node_instance is not None:
            node_context['related'] = {
                'node_id': related_node_instance.id,
                'node_properties': copy.copy(
                    related_node_instance.node.properties)
            }

        final_kwargs = self._merge_dicts(merged_from=kwargs,
                                         merged_into=operation_properties,
                                         allow_override=allow_kwargs_override)

        return self.execute_task(task_name,
                                 task_queue=task_queue,
                                 kwargs=final_kwargs,
                                 node_context=node_context,
                                 send_task_events=send_task_events)

    @staticmethod
    def _merge_dicts(merged_from, merged_into, allow_override=False):
        result = copy.copy(merged_into)
        for key, value in merged_from.iteritems():
            if not allow_override and key in merged_into:
                raise RuntimeError('Duplicate definition of {0} in operation'
                                   ' properties and in kwargs. To allow '
                                   'redefinition, pass '
                                   '"allow_kwargs_override" to '
                                   '"execute_operation"'.format(key))
            result[key] = value
        return result

    def update_execution_status(self, new_status):
        """
        Updates the execution status to new_status.
        Note that the workflow status gets automatically updated before and
        after its run (whether the run succeeded or failed)
        """
        update_execution_status_task = \
            self.internal.handler.get_update_execution_status_task(new_status)

        return self.local_task(
            local_task=update_execution_status_task,
            info=new_status)

    def _build_cloudify_context(self,
                                task_id,
                                task_queue,
                                task_name,
                                node_context):
        node_context = node_context or {}
        context = {
            '__cloudify_context': '0.3',
            'task_id': task_id,
            'task_name': task_name,
            'task_target': task_queue,
            'blueprint_id': self.blueprint_id,
            'deployment_id': self.deployment_id,
            'execution_id': self.execution_id,
            'workflow_id': self.workflow_id,
        }
        context.update(node_context)
        context.update(self.internal.handler.operation_cloudify_context)
        return context

    def execute_task(self,
                     task_name,
                     task_queue=None,
                     kwargs=None,
                     node_context=None,
                     send_task_events=DEFAULT_SEND_TASK_EVENTS):
        """
        Execute a task

        :param task_name: the task named
        :param task_queue: the task queue, if None runs the task locally
        :param kwargs: optional kwargs to be passed to the task
        :param node_context: Used internally by node.execute_operation
        """
        kwargs = kwargs or {}
        task_id = str(uuid.uuid4())
        cloudify_context = self._build_cloudify_context(
            task_id,
            task_queue,
            task_name,
            node_context)
        kwargs['__cloudify_context'] = cloudify_context

        if task_queue is None:
            # Local task
            values = task_name.split('.')
            module_name = '.'.join(values[:-1])
            method_name = values[-1]
            module = importlib.import_module(module_name)
            task = getattr(module, method_name)
            return self.local_task(local_task=task,
                                   info=task_name,
                                   name=task_name,
                                   kwargs=kwargs,
                                   task_id=task_id,
                                   send_task_events=send_task_events)
        else:
            # Remote task
            # Import here because this only applies to remote tasks execution
            # environment
            import celery

            task = celery.subtask(task_name,
                                  kwargs=kwargs,
                                  queue=task_queue,
                                  immutable=True)
            return self.remote_task(task=task,
                                    cloudify_context=cloudify_context,
                                    task_id=task_id,
                                    send_task_events=send_task_events)

    def local_task(self,
                   local_task,
                   node=None,
                   info=None,
                   kwargs=None,
                   task_id=None,
                   name=None,
                   send_task_events=DEFAULT_SEND_TASK_EVENTS,
                   override_task_config=False):
        """
        Create a local workflow task

        :param local_task: A callable implementation for the task
        :param node: A node if this task is called in a node context
        :param info: Additional info that will be accessed and included
                     in log messages
        :param kwargs: kwargs to pass to the local_task when invoked
        :param task_id: The task id
        """
        global_task_config = self.internal.get_task_configuration()
        if hasattr(local_task, 'workflow_task_config'):
            decorator_task_config = local_task.workflow_task_config
        else:
            decorator_task_config = {}
        invocation_task_config = dict(
            local_task=local_task,
            node=node,
            info=info,
            kwargs=kwargs,
            send_task_events=send_task_events,
            task_id=task_id,
            name=name)

        final_task_config = {}
        final_task_config.update(global_task_config)
        if override_task_config:
            final_task_config.update(decorator_task_config)
            final_task_config.update(invocation_task_config)
        else:
            final_task_config.update(invocation_task_config)
            final_task_config.update(decorator_task_config)

        return self._process_task(LocalWorkflowTask(
            workflow_context=self,
            **final_task_config))

    def remote_task(self,
                    task,
                    cloudify_context,
                    task_id,
                    send_task_events=DEFAULT_SEND_TASK_EVENTS):
        """
        Create a remote workflow task

        :param task: The underlying celery task
        :param cloudify_context: A dict for creating the CloudifyContext
                                 used by the called task
        :param task_id: The task id
        """
        return self._process_task(
            RemoteWorkflowTask(task=task,
                               cloudify_context=cloudify_context,
                               workflow_context=self,
                               task_id=task_id,
                               send_task_events=send_task_events,
                               **self.internal.get_task_configuration()))

    def _process_task(self, task):
        if self.internal.graph_mode:
            return task
        else:
            self.internal.task_graph.add_task(task)
            return task.apply_async()


class CloudifyWorkflowContextInternal(object):

    def __init__(self, workflow_context, handler):
        self.workflow_context = workflow_context
        self.handler = handler
        self._bootstrap_context = None
        self._graph_mode = False
        # the graph is always created internally for events to work properly
        # when graph mode is turned on this instance is returned to the user.
        self._task_graph = TaskDependencyGraph(workflow_context)

        # events related
        self._event_monitor = None

        # local task processing
        self.local_tasks_processor = LocalTasksProcessing(
            thread_pool_size=1)

    def get_task_configuration(self):
        bootstrap_context = self._get_bootstrap_context()
        workflows = bootstrap_context.get('workflows', {})
        total_retries = workflows.get(
            'task_retries',
            self.workflow_context._task_retries)
        retry_interval = workflows.get(
            'task_retry_interval',
            self.workflow_context._task_retry_interval)
        return dict(total_retries=total_retries,
                    retry_interval=retry_interval)

    def _get_bootstrap_context(self):
        return self.handler.bootstrap_context

    @property
    def task_graph(self):
        return self._task_graph

    @property
    def graph_mode(self):
        return self._graph_mode

    @graph_mode.setter
    def graph_mode(self, graph_mode):
        self._graph_mode = graph_mode

    @property
    def event_monitor(self):
        return self._event_monitor

    @event_monitor.setter
    def event_monitor(self, value):
        self._event_monitor = value

    def start_event_monitor(self):
        """
        Start an event monitor in its own thread for handling task events
        defined in the task dependency graph

        """
        monitor = events.Monitor(self.task_graph)
        thread = threading.Thread(target=monitor.capture)
        thread.daemon = True
        thread.start()
        self.event_monitor = thread

    def send_task_event(self, state, task, event=None):
        send_task_event_func = self.handler.get_send_task_event_func(task)
        events.send_task_event(state, task, send_task_event_func, event)

    def send_workflow_event(self, event_type, message=None, args=None):
        self.handler.send_workflow_event(event_type=event_type,
                                         message=message,
                                         args=args)

    def start_local_tasks_processing(self):
        self.local_tasks_processor.start()

    def stop_local_tasks_processing(self):
        self.local_tasks_processor.stop()

    def add_local_task(self, task):
        self.local_tasks_processor.add_task(task)


class LocalTasksProcessing(object):

    def __init__(self, thread_pool_size=1):
        self._local_tasks_queue = Queue.Queue()
        self._local_task_processing_pool = [
            threading.Thread(target=self._process_local_task)
            for _ in range(thread_pool_size)]
        self.stopped = False

    def start(self):
        for thread in self._local_task_processing_pool:
            thread.daemon = True
            thread.start()

    def stop(self):
        self.stopped = True

    def add_task(self, task):
        self._local_tasks_queue.put(task)

    def _process_local_task(self):
        while not self.stopped:
            try:
                task = self._local_tasks_queue.get(timeout=1)
                task()
            except Queue.Empty:
                pass

# Local/Remote Handlers


class CloudifyWorkflowContextHandler(object):

    def __init__(self, workflow_ctx):
        self.workflow_ctx = workflow_ctx

    def get_context_logging_handler(self):
        raise NotImplementedError('Implemented by subclasses')

    def get_node_logging_handler(self, workflow_node_instance):
        raise NotImplementedError('Implemented by subclasses')

    @property
    def bootstrap_context(self):
        raise NotImplementedError('Implemented by subclasses')

    def get_send_task_event_func(self, task):
        raise NotImplementedError('Implemented by subclasses')

    def get_update_execution_status_task(self, new_status):
        raise NotImplementedError('Implemented by subclasses')

    def get_send_node_event_task(self, workflow_node_instance,
                                 event, additional_context=None):
        raise NotImplementedError('Implemented by subclasses')

    def get_send_workflow_event_task(self, event, event_type, args,
                                     additional_context=None):
        raise NotImplementedError('Implemented by subclasses')

    def get_operation_task_queue(self, workflow_node_instance, plugin_name):
        raise NotImplementedError('Implemented by subclasses')

    @property
    def operation_cloudify_context(self):
        raise NotImplementedError('Implemented by subclasses')

    def get_set_state_task(self,
                           workflow_node_instance,
                           state,
                           runtime_properties):
        raise NotImplementedError('Implemented by subclasses')

    def get_get_state_task(self, workflow_node_instance):
        raise NotImplementedError('Implemented by subclasses')

    def send_workflow_event(self, event_type, message=None, args=None):
        raise NotImplementedError('Implemented by subclasses')


class RemoteCloudifyWorkflowContextHandler(CloudifyWorkflowContextHandler):

    def __init__(self, workflow_ctx):
        super(RemoteCloudifyWorkflowContextHandler, self).__init__(
            workflow_ctx)

    def get_context_logging_handler(self):
        return CloudifyWorkflowLoggingHandler(self.workflow_ctx,
                                              out_func=logs.amqp_log_out)

    def get_node_logging_handler(self, workflow_node_instance):
        return CloudifyWorkflowNodeLoggingHandler(workflow_node_instance,
                                                  out_func=logs.amqp_log_out)

    @property
    def bootstrap_context(self):
        return get_bootstrap_context()

    def get_send_task_event_func(self, task):
        return events.send_task_event_func_remote

    def get_update_execution_status_task(self, new_status):
        def update_execution_status_task():
            update_execution_status(self.workflow_ctx.execution_id, new_status)
        return update_execution_status_task

    def get_send_node_event_task(self, workflow_node_instance,
                                 event, additional_context=None):
        @task_config(send_task_events=False)
        def send_event_task():
            send_workflow_node_event(ctx=workflow_node_instance,
                                     event_type='workflow_node_event',
                                     message=event,
                                     additional_context=additional_context,
                                     out_func=logs.amqp_event_out)
        return send_event_task

    def get_send_workflow_event_task(self, event, event_type, args,
                                     additional_context=None):
        @task_config(send_task_events=False)
        def send_event_task():
            send_workflow_event(ctx=self.workflow_ctx,
                                event_type=event_type,
                                message=event,
                                args=args,
                                additional_context=additional_context,
                                out_func=logs.amqp_event_out)
        return send_event_task

    def get_operation_task_queue(self, workflow_node_instance, plugin_name):
        workflow_node = workflow_node_instance.node
        rest_node = workflow_node._node
        rest_node_instance = workflow_node_instance._node_instance
        task_queue = 'cloudify.management'
        if rest_node.plugins[plugin_name]['agent_plugin'] == 'true':
            task_queue = rest_node_instance.host_id
        elif rest_node.plugins[plugin_name]['manager_plugin'] == 'true':
            task_queue = self.workflow_ctx.deployment_id
        return task_queue

    @property
    def operation_cloudify_context(self):
        return {'local': False}

    def get_set_state_task(self,
                           workflow_node_instance,
                           state,
                           runtime_properties):
        @task_config(send_task_events=False)
        def set_state_task():
            node_state = get_node_instance(workflow_node_instance.id)
            node_state.state = state
            if runtime_properties is not None:
                node_state.runtime_properties.update(runtime_properties)
            update_node_instance(node_state)
            return node_state
        return set_state_task

    def get_get_state_task(self, workflow_node_instance):
        @task_config(send_task_events=False)
        def get_state_task():
            return get_node_instance(workflow_node_instance.id).state
        return get_state_task

    def send_workflow_event(self, event_type, message=None, args=None):
        send_workflow_event(self.workflow_ctx,
                            event_type=event_type,
                            message=message,
                            args=args,
                            out_func=logs.amqp_event_out)


class LocalCloudifyWorkflowContextHandler(CloudifyWorkflowContextHandler):

    def __init__(self, workflow_ctx, storage):
        super(LocalCloudifyWorkflowContextHandler, self).__init__(
            workflow_ctx)
        self.storage = storage
        self._send_task_event_func = None

    def get_context_logging_handler(self):
        return CloudifyWorkflowLoggingHandler(self.workflow_ctx,
                                              out_func=logs.stdout_log_out)

    def get_node_logging_handler(self, workflow_node_instance):
        return CloudifyWorkflowNodeLoggingHandler(workflow_node_instance,
                                                  out_func=logs.stdout_log_out)

    @property
    def bootstrap_context(self):
        return {}

    def get_send_task_event_func(self, task):
        return events.send_task_event_func_local

    def get_update_execution_status_task(self, new_status):
        raise NotImplementedError(
            'Update execution status is not supported for '
            'local workflow execution')

    def get_send_node_event_task(self, workflow_node_instance,
                                 event, additional_context=None):
        @task_config(send_task_events=False)
        def send_event_task():
            send_workflow_node_event(ctx=workflow_node_instance,
                                     event_type='workflow_node_event',
                                     message=event,
                                     additional_context=additional_context,
                                     out_func=logs.stdout_event_out)
        return send_event_task

    def get_send_workflow_event_task(self, event, event_type, args,
                                     additional_context=None):
        @task_config(send_task_events=False)
        def send_event_task():
            send_workflow_event(ctx=self.workflow_ctx,
                                event_type=event_type,
                                message=event,
                                args=args,
                                additional_context=additional_context,
                                out_func=logs.stdout_event_out)
        return send_event_task

    def get_operation_task_queue(self, workflow_node_instance, plugin_name):
        return None

    @property
    def operation_cloudify_context(self):
        return {'local': True,
                'storage': self.storage}

    def get_set_state_task(self,
                           workflow_node_instance,
                           state,
                           runtime_properties):
        @task_config(send_task_events=False)
        def set_state_task():
            self.storage.update_node_instance(
                workflow_node_instance.id,
                runtime_properties,
                state)
        return set_state_task

    def get_get_state_task(self, workflow_node_instance):
        @task_config(send_task_events=False)
        def get_state_task():
            instance = self.storage.get_node_instance(
                workflow_node_instance.id)
            return instance.state
        return get_state_task

    def send_workflow_event(self, event_type, message=None, args=None):
        send_workflow_event(self.workflow_ctx,
                            event_type=event_type,
                            message=message,
                            args=args,
                            out_func=logs.stdout_event_out)


def task_config(fn=None, **arguments):
    if fn is not None:
        @functools.wraps(fn)
        def wrapper(*args, **kwargs):
            return fn(*args, **kwargs)
        wrapper.workflow_task_config = arguments
        return wrapper
    else:
        def partial_wrapper(func):
            return task_config(func, **arguments)
        return partial_wrapper<|MERGE_RESOLUTION|>--- conflicted
+++ resolved
@@ -209,22 +209,8 @@
         :param additional_context: additional context to be added to the
                context
         """
-<<<<<<< HEAD
-        def send_event_task():
-            if self.ctx.remote:
-                send_workflow_node_event(ctx=self,
-                                         event_type='workflow_node_event',
-                                         message=event,
-                                         additional_context=additional_context)
-            else:
-                self.logger.info('[{0}] {1} [additional_context={2}]'
-                                 .format(self.id,
-                                         event,
-                                         additional_context or {}))
-=======
         send_event_task = self.ctx.internal.handler.get_send_node_event_task(
             self, event, additional_context)
->>>>>>> 0dd5db27
         return self.ctx.local_task(
             local_task=send_event_task,
             node=self,
@@ -357,9 +343,6 @@
     def __init__(self, ctx):
         # Before anything else so property access will work properly
         self._context = ctx
-<<<<<<< HEAD
-        if self.remote:
-=======
 
         self._task_retry_interval = ctx.get('task_retry_interval',
                                             DEFAULT_RETRY_INTERVAL)
@@ -372,7 +355,6 @@
             node_instances = storage.get_node_instances()
             handler = LocalCloudifyWorkflowContextHandler(self, storage)
         else:
->>>>>>> 0dd5db27
             rest = get_rest_client()
             nodes = rest.nodes.list(self.deployment_id)
             node_instances = rest.node_instances.list(self.deployment_id)
@@ -387,12 +369,9 @@
                 self, self._nodes[instance.node_id], instance))
             for instance in node_instances)
 
-<<<<<<< HEAD
         self._logger = None
-        self._internal = CloudifyWorkflowContextInternal(self)
-=======
+
         self._internal = CloudifyWorkflowContextInternal(self, handler)
->>>>>>> 0dd5db27
 
     def graph_mode(self):
         """
@@ -466,24 +445,8 @@
                context
         """
 
-<<<<<<< HEAD
-        def send_event_task():
-            if self.remote:
-                send_workflow_event(ctx=self,
-                                    event_type=event_type,
-                                    message=event,
-                                    args=args,
-                                    additional_context=additional_context)
-            else:
-                self.logger.info('[{0}] {1} [additional_context={2}]'
-                                 .format(self.workflow_id,
-                                         event,
-                                         additional_context or {}))
-=======
         send_event_task = self.internal.handler.get_send_workflow_event_task(
             event, event_type, args, additional_context)
-
->>>>>>> 0dd5db27
         return self.local_task(
             local_task=send_event_task,
             info=event)
